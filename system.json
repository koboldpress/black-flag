--- conflicted
+++ resolved
@@ -2,15 +2,9 @@
 	"id": "black-flag",
 	"title": "Black Flag Roleplaying",
 	"description": "The official implementation of the Black Flag Roleplaying system, a 5E-compatible game system developed by Kobold Press, within Foundry Virtual Tabletop.",
-<<<<<<< HEAD
-	"version": "2.0.066",
-	"compatibility": {
-		"minimum": "13.339",
-=======
 	"version": "2.0.067",
 	"compatibility": {
 		"minimum": "13.341",
->>>>>>> 6ff065c0
 		"verified": "13"
 	},
 	"url": "https://github.com/koboldpress/black-flag/",
