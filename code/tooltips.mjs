/**
 * System for presenting custom tooltips.
 */
export default class TooltipConductor {
	/* <><><><> <><><><> <><><><> <><><><> */
	/*              Properties             */
	/* <><><><> <><><><> <><><><> <><><><> */

	/**
	 * Mutation observer that monitors for changes.
	 * @type {MutationObserver}
	 */
	#observer;

	/**
	 * The current ephemeral tooltip.
	 * @type {HTMLElement}
	 */
	get tooltip() {
		return document.getElementById("tooltip");
	}

	/* <><><><> <><><><> <><><><> <><><><> */
	/*             Observation             */
	/* <><><><> <><><><> <><><><> <><><><> */

	/**
	 * Initialize the observer.
	 */
	observe() {
		this.#observer?.disconnect();
		this.#observer = new MutationObserver(this.#handleMutation.bind(this));
		this.#observer.observe(this.tooltip, { attributeFilter: ["class"], attributeOldValue: true });
	}

	/* <><><><> <><><><> <><><><> <><><><> */

	/**
	 * Handle a mutation event.
	 * @param {MutationRecord[]} mutationList - List of changes.
	 */
	#handleMutation(mutationList) {
		const tooltip = this.tooltip;
		for (const { type, attributeName, oldValue } of mutationList) {
			if (type === "attributes" && attributeName === "class") {
				const difference = new Set(tooltip.classList).difference(new Set(oldValue?.split(" ")));
				if (difference.has("active")) {
					this._onTooltipActivate();
					return;
				}
			}
		}
	}

	/* <><><><> <><><><> <><><><> <><><><> */
	/*             Activation              */
	/* <><><><> <><><><> <><><><> <><><><> */

	/**
	 * Determine what to present when tooltip if activated.
	 * @returns {Promise}
	 * @protected
	 */
	async _onTooltipActivate() {
		// Content Links
		if (game.tooltip.element?.classList.contains("content-link")) {
			const doc = await fromUuid(game.tooltip.element.dataset.uuid);
			return this._onHoverContentLink(doc);
		}

		const loading = this.tooltip.querySelector(".loading");

		if (loading?.dataset.uuid) {
			const doc = await fromUuid(loading.dataset.uuid);
			// TODO: Custom actor hovers
			return this._onHoverContentLink(doc);
		}

		// TODO: Passive checks
	}

	/* <><><><> <><><><> <><><><> <><><><> */

	/**
	 * Handle hovering over a content link and showing rich tooltips if available.
	 * @param {Document} doc - The linked document being hovered.
	 * @protected
	 */
	async _onHoverContentLink(doc) {
		const { content, classes } = (await (doc.richTooltip?.() ?? doc.system?.richTooltip?.())) ?? {};
		if (!content) return;
		this.tooltip.innerHTML = content;
		if (classes?.length) this.tooltip.classList.add(...classes);
		const { tooltipDirection } = game.tooltip.element.dataset;
		requestAnimationFrame(() => this._positionTooltip(tooltipDirection));
	}

	/* <><><><> <><><><> <><><><> <><><><> */

	/**
	 * Re-position a tooltip after rendering.
	 * @param {string} [direction] - The direction to position the tooltip, if there is enough space.
	 * @protected
	 */
	_positionTooltip(direction) {
<<<<<<< HEAD
		const dirs = foundry.helpers.interaction.TooltipManager.TOOLTIP_DIRECTIONS;
=======
		const { TOOLTIP_DIRECTIONS, TOOLTIP_MARGIN_PX } = foundry.helpers.interaction.TooltipManager.implementation;
>>>>>>> 6ff065c0
		if (!direction) {
			direction = TOOLTIP_DIRECTIONS.LEFT;
			game.tooltip._setAnchor(direction);
		}

		const position = this.tooltip.getBoundingClientRect();
		switch (direction) {
<<<<<<< HEAD
			case dirs.UP:
				if (position.y - foundry.helpers.interaction.TooltipManager.TOOLTIP_MARGIN_PX <= 0) direction = dirs.DOWN;
=======
			case TOOLTIP_DIRECTIONS.UP:
				if (position.y - TOOLTIP_MARGIN_PX <= 0) direction = TOOLTIP_DIRECTIONS.DOWN;
>>>>>>> 6ff065c0
				break;
			case TOOLTIP_DIRECTIONS.DOWN:
				if (position.y + this.tooltip.offsetHeight > window.innerHeight) direction = TOOLTIP_DIRECTIONS.UP;
				break;
<<<<<<< HEAD
			case dirs.LEFT:
				if (position.x - foundry.helpers.interaction.TooltipManager.TOOLTIP_MARGIN_PX <= 0) direction = dirs.RIGHT;
=======
			case TOOLTIP_DIRECTIONS.LEFT:
				if (position.x - TOOLTIP_MARGIN_PX <= 0) direction = TOOLTIP_DIRECTIONS.RIGHT;
>>>>>>> 6ff065c0
				break;
			case TOOLTIP_DIRECTIONS.RIGHT:
				if (position.x + this.tooltip.offsetWidth > window.innerWith) direction = TOOLTIP_DIRECTIONS.LEFT;
				break;
		}

		game.tooltip._setAnchor(direction);

		// Detect whether the item description is overflowing
		if (tooltip.classList.contains("item-tooltip")) {
			const description = tooltip.querySelector(".description");
			description?.classList.toggle("overflowing", description.clientHeight < description.scrollHeight);
		}
	}

	/* <><><><> <><><><> <><><><> <><><><> */
	/*               Helpers               */
	/* <><><><> <><><><> <><><><> <><><><> */

	/**
	 * Prevent middle mouse button from triggering scrolling when attempting to lock within another locked tooltip.
	 */
	static activateListeners() {
		document.addEventListener(
			"pointerdown",
			event => {
				if (event.button === 1 && event.target.closest(".locked-tooltip")) event.preventDefault();
			},
			{ capture: true }
		);
	}
}<|MERGE_RESOLUTION|>--- conflicted
+++ resolved
@@ -103,11 +103,7 @@
 	 * @protected
 	 */
 	_positionTooltip(direction) {
-<<<<<<< HEAD
-		const dirs = foundry.helpers.interaction.TooltipManager.TOOLTIP_DIRECTIONS;
-=======
 		const { TOOLTIP_DIRECTIONS, TOOLTIP_MARGIN_PX } = foundry.helpers.interaction.TooltipManager.implementation;
->>>>>>> 6ff065c0
 		if (!direction) {
 			direction = TOOLTIP_DIRECTIONS.LEFT;
 			game.tooltip._setAnchor(direction);
@@ -115,24 +111,14 @@
 
 		const position = this.tooltip.getBoundingClientRect();
 		switch (direction) {
-<<<<<<< HEAD
-			case dirs.UP:
-				if (position.y - foundry.helpers.interaction.TooltipManager.TOOLTIP_MARGIN_PX <= 0) direction = dirs.DOWN;
-=======
 			case TOOLTIP_DIRECTIONS.UP:
 				if (position.y - TOOLTIP_MARGIN_PX <= 0) direction = TOOLTIP_DIRECTIONS.DOWN;
->>>>>>> 6ff065c0
 				break;
 			case TOOLTIP_DIRECTIONS.DOWN:
 				if (position.y + this.tooltip.offsetHeight > window.innerHeight) direction = TOOLTIP_DIRECTIONS.UP;
 				break;
-<<<<<<< HEAD
-			case dirs.LEFT:
-				if (position.x - foundry.helpers.interaction.TooltipManager.TOOLTIP_MARGIN_PX <= 0) direction = dirs.RIGHT;
-=======
 			case TOOLTIP_DIRECTIONS.LEFT:
 				if (position.x - TOOLTIP_MARGIN_PX <= 0) direction = TOOLTIP_DIRECTIONS.RIGHT;
->>>>>>> 6ff065c0
 				break;
 			case TOOLTIP_DIRECTIONS.RIGHT:
 				if (position.x + this.tooltip.offsetWidth > window.innerWith) direction = TOOLTIP_DIRECTIONS.LEFT;
