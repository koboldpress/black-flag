import { makeLabel } from "../utils/localization.mjs";
import { sortObjectEntries } from "../utils/object.mjs";

/**
 * Object representing a nested set of choices to be displayed in a grouped select list or a trait selector.
 *
 * @typedef {object} SelectChoicesEntry
 * @property {string} label - Label, either pre- or post-localized.
 * @property {boolean} [chosen] - Has this choice been selected?
 * @property {boolean} [sorting=true] - Should this value be sorted? If there are a mixture of this value at
 *                                      a level, unsorted values are listed first followed by sorted values.
 * @property {SelectChoices} [children] - Nested choices.
 */

/**
 * Object with a number of methods for performing actions on a nested set of choices.
 *
 * @param {Record<string, SelectChoicesEntry>} [choices={}] - Initial choices for the object.
 * @param {Set<string>} [chosen=null] - Keys of entries that should be marked chosen by default.
 */
export default class SelectChoices {
	constructor(choices = {}, chosen = null) {
		const clone = foundry.utils.deepClone(choices);
		for (const [key, value] of Object.entries(clone)) {
			if (chosen) value.chosen = chosen.has(key);
			if (!value.children || value.children instanceof SelectChoices) continue;
			value.category = true;
			value.children = new this.constructor(value.children, chosen);
		}
		Object.assign(this, clone);
	}

	/* <><><><> <><><><> <><><><> <><><><> */

	/**
	 * Are there no entries in this choices object.
	 * @type {boolean}
	 */
	get isEmpty() {
		return Object.keys(this).length === 0;
	}

	/* <><><><> <><><><> <><><><> <><><><> */

	/**
	 * Create a set of available choice keys.
	 * @type {Set<string>}
	 */
	get set() {
		const set = new Set();
		for (const [key, choice] of Object.entries(this)) {
			if (!choice.children) set.add(key);
			else {
				if (choice.selectableCategory) set.add(`${key}!`);
				choice.children.set.forEach(k => set.add(k));
			}
		}
		return set;
	}

	/* <><><><> <><><><> <><><><> <><><><> */

	/**
	 * Retrieve a value for the specific key.
	 * @param {string} key
	 * @returns {object}
	 */
	get(key) {
		const search = (data, key) => {
			for (const [k, v] of Object.entries(data)) {
				if (k === key) return v;
				if (v.children) {
					const result = search(v.children, key);
					if (result) return result;
				}
			}
		};
		return search(this, key);
	}

	/* <><><><> <><><><> <><><><> <><><><> */

	/**
	 * Create a clone of this object.
	 * @returns {SelectChoices}
	 */
	clone() {
		const newData = {};
		for (const [key, value] of Object.entries(this)) {
			newData[key] = foundry.utils.deepClone(value);
			if (value.children) newData[key].children = value.children.clone();
		}
		const clone = new this.constructor(newData);
		return clone;
	}

	/* <><><><> <><><><> <><><><> <><><><> */

	/**
	 * Find key and value for the provided key or key suffix.
	 * @param {string} key - Full prefixed key (e.g. `tool:art:alchemist`) or just the suffix (e.g. `alchemist`).
	 * @returns {[string, SelectChoicesEntry]|null} - An tuple with the first value being the matched key,
	 *                                                and the second being the value.
	 */
	find(key) {
		for (const [k, v] of Object.entries(this)) {
			if (k === key || k.endsWith(`:${key}`)) {
				return [k, v];
			} else if (v.children) {
				const result = v.children.find(key);
				if (result) return result;
			}
		}
		return null;
	}

	/* <><><><> <><><><> <><><><> <><><><> */

	/**
	 * This object represented as a flat list of form options.
	 * @param {object} [options={}]
	 * @param {boolean} [options.allOptions=false] - When a selectable category is found, also display all children.
	 * @param {string} [options.parentLabel] - Category label prefix.
	 * @param {string} [options.selected] - Entry to mark as selected.
	 * @returns {FormSelectOption[]}
	 */
	formOptions({ allOptions = false, parentLabel, selected } = {}) {
		const options = [];
		for (const [value, data] of Object.entries(this)) {
			const label = makeLabel(data);
			const option = {
				value,
				label,
				group: parentLabel,
				selected: selected !== undefined ? value === selected : data.chosen,
				disabled: data.disabled ?? false
			};
			if (!data.children || (data.selectableCategory && !allOptions)) options.push(option);
			else {
				const newParentLabel = parentLabel ? `${parentLabel} - ${label}` : label;
				if (data.selectableCategory)
					options.push({
						...option,
						label: game.i18n.format("BF.Trait.All", { category: label }),
						group: newParentLabel
					});
				if (data.children) options.push(...data.children.formOptions({ parentLabel: newParentLabel, selected }));
			}
		}
		return options;
	}

	/* <><><><> <><><><> <><><><> <><><><> */

	/**
	 * Localize all the entries using either a localization key or label.
	 * @param {object} [options={}]
	 * @param {string} [options.pluralRule="one"] - Pluralization rule to use for all entries.
	 * @param {string} [options.categoryPluralRule] - Pluralization rule to use for categories, if different than default.
	 * @param {string} [options.labelKeyPath="label"] - Path to the standard label.
	 * @param {string} [options.localizationKeyPath="localization"] - Path to the pluralizable label.
	 * @returns {SelectOptions}
	 */
	localize({
		pluralRule = "one",
		categoryPluralRule,
		labelKeyPath = "label",
		localizationKeyPath = "localization"
	} = {}) {
		for (const v of Object.values(this)) {
			const pr = v.category && categoryPluralRule ? categoryPluralRule : pluralRule;
			v[labelKeyPath] = makeLabel(v, { pluralRule: pr, labelKeyPath, localizationKeyPath });
			if (v.children) v.children.localize({ pluralRule, categoryPluralRule, labelKeyPath, localizationKeyPath });
		}
		return this;
	}

	/* <><><><> <><><><> <><><><> <><><><> */

	/**
	 * Localize all the entries using either a localization key or label, returning a new SelectOptions object.
	 * @param {object} [options]
	 * @returns {SelectOptions}
	 */
	toLocalized(options) {
		return this.clone().localize(options);
	}

	/* <><><><> <><><><> <><><><> <><><><> */

	/**
	 * Merge another SelectOptions object into this one.
	 * @param {SelectOptions} other
	 * @returns {SelectOptions}
	 */
	merge(other) {
		return foundry.utils.mergeObject(this, other);
	}

	/* <><><><> <><><><> <><><><> <><><><> */

	/**
	 * Merge another SelectOptions object into this one, returning a new SelectOptions object.
	 * @param {SelectOptions} other
	 * @returns {SelectOptions}
	 */
	merged(other) {
		return this.clone().merge(other);
	}

	/* <><><><> <><><><> <><><><> <><><><> */

	/**
	 * Internal sorting method.
	 * @param {object} lhs
	 * @param {object} rhs
	 * @returns {number}
	 */
	_sort(lhs, rhs) {
		if (lhs.sorting === false && rhs.sorting === false) return 0;
		if (lhs.sorting === false) return -1;
		if (rhs.sorting === false) return 1;
		return lhs.label.localeCompare(rhs.label);
	}

	/* <><><><> <><><><> <><><><> <><><><> */

	/**
	 * Sort the entries using the label.
	 * @returns {SelectOptions}
	 */
	sort() {
		const sorted = new SelectChoices(sortObjectEntries(this, { sortKey: this._sort }));
		for (const key of Object.keys(this)) delete this[key];
		this.merge(sorted);
		for (const entry of Object.values(this)) {
			if (entry.children) entry.children.sort();
		}
		return this;
	}

	/* <><><><> <><><><> <><><><> <><><><> */

	/**
	 * Sort the entries using the label, returning a new SelectOptions object.
	 * @returns {SelectOptions}
	 */
	sorted() {
		const sorted = new SelectChoices(sortObjectEntries(this, { sortKey: this._sort }));
		for (const entry of Object.values(sorted)) {
			if (entry.children) entry.children = entry.children.sorted();
		}
		return sorted;
	}

	/* <><><><> <><><><> <><><><> <><><><> */

	/**
	 * Filters choices in place to only include the provided keys.
	 * @param {Set<string>|SelectChoices} filter - Keys of traits to retain or another SelectOptions object.
	 * @returns {SelectChoices} - This SelectChoices with filter applied.
	 */
	filter(filter) {
		if (filter instanceof SelectChoices) filter = filter.set;

		for (const [key, trait] of Object.entries(this)) {
			// Simple filter ("languages:standard:common") - Include this entry
			// Category filter ("tools:artisan") - Include category but not children
			const wildcardKey = key.replace(/(:|^)([\w]+)$/, "$1*");
			const forcedCategoryKey = `${key}!`;
			if (filter.has(key) && !filter.has(wildcardKey)) {
				if (trait.children) {
					if (filter.has(forcedCategoryKey)) {
						trait.children.filter(filter);
<<<<<<< HEAD
						if (!Object.keys(trait.children ?? {}).length) delete trait.children;
=======
						if (!trait.children || trait.children.isEmpty) delete trait.children;
>>>>>>> 6ff065c0
					} else delete trait.children;
				}
			}

			// Check children, remove entry if no children match filter
			else if (!filter.has(wildcardKey) && !filter.has(`${key}:*`)) {
				if (trait.children) trait.children.filter(filter);
<<<<<<< HEAD
				if (!Object.keys(trait.children ?? {}).length) delete this[key];
=======
				if (!trait.children || trait.children.isEmpty) delete this[key];
>>>>>>> 6ff065c0
			}

			// Top-level wildcard ("languages:*") - Include all entries & children
			// Category wildcard ("tools:artisan:*") - Include category and all children
		}

		return this;
	}

	/* <><><><> <><><><> <><><><> <><><><> */

	/**
	 * Filters choices to only include the provided keys, returning a new SelectChoices object.
	 * @param {Set<string>|SelectChoices} filter - Keys of traits to retain or another SelectOptions object.
	 * @returns {SelectChoices} - Clone of SelectChoices with filter applied.
	 */
	filtered(filter) {
		return this.clone().filter(filter);
	}

	/* <><><><> <><><><> <><><><> <><><><> */

	/**
	 * Removes in place any traits or categories the keys of which are included in the exclusion set.
	 * @param {Set<string>} keys - Set of keys to remove from the choices.
	 * @returns {SelectChoices} - This SelectChoices with excluded keys removed.
	 */
	exclude(keys) {
		for (const [key, trait] of Object.entries(this)) {
			// TODO: Handle wildcard keys
			if (keys.has(key)) delete this[key];
			else if (trait.children) trait.children = trait.children.exclude(keys);
		}
		return this;
	}

	/* <><><><> <><><><> <><><><> <><><><> */

	/**
	 * Removes any traits or categories the keys of which are included in the exclusion set, returning a copy.
	 * @param {Set<string>} keys - Set of keys to remove from the choices.
	 * @returns {SelectChoices} - Clone of SelectChoices with excluded keys removed.
	 */
	excluded(keys) {
		return this.clone().exclude(keys);
	}
}<|MERGE_RESOLUTION|>--- conflicted
+++ resolved
@@ -272,11 +272,7 @@
 				if (trait.children) {
 					if (filter.has(forcedCategoryKey)) {
 						trait.children.filter(filter);
-<<<<<<< HEAD
-						if (!Object.keys(trait.children ?? {}).length) delete trait.children;
-=======
 						if (!trait.children || trait.children.isEmpty) delete trait.children;
->>>>>>> 6ff065c0
 					} else delete trait.children;
 				}
 			}
@@ -284,11 +280,7 @@
 			// Check children, remove entry if no children match filter
 			else if (!filter.has(wildcardKey) && !filter.has(`${key}:*`)) {
 				if (trait.children) trait.children.filter(filter);
-<<<<<<< HEAD
-				if (!Object.keys(trait.children ?? {}).length) delete this[key];
-=======
 				if (!trait.children || trait.children.isEmpty) delete this[key];
->>>>>>> 6ff065c0
 			}
 
 			// Top-level wildcard ("languages:*") - Include all entries & children
